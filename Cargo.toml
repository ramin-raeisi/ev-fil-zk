--- conflicted
+++ resolved
@@ -45,11 +45,7 @@
 
 # gpu feature 
 rust-gpu-tools = { version = "0.3.0", optional = true }
-<<<<<<< HEAD
 ff-cl-gen = { path = "../ff-cl-gen", optional = true }
-=======
-ff-cl-gen = { git = "ssh://git@github.com/nilfoundation/ff-cl-gen", branch = "master", optional = true }
->>>>>>> 92337a9b
 fs2 = { version = "0.4.3", optional = true }
 fil-ocl = { version = "0.19.4", optional = true }
 
