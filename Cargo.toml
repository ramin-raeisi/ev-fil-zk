[package]
name = "bellperson"
authors = [
    "dignifiedquire <me@dignifiedquire.com>",
    "Sean Bowe <ewillbefull@gmail.com>",
    "Mikhail Komarov <nemo@nil.foundation>"
]
description = "Filecon zk-Proof Library"
documentation = "https://docs.rs/bellperson"
homepage = "https://github.com/nilfoundation/fil-zk"
license = "MIT/Apache-2.0"
<<<<<<< HEAD
repository = "https://github.com/nilfoundation/fil-zk"
version = "0.14.2"
=======
repository = "https://github.com/filecoin-project/bellman"
version = "0.16.1"
>>>>>>> 88bf7a57
readme = "README.md"
edition = "2018"

[dependencies]
crossbeam = "0.8"
bitvec = "0.21.0"
blake2s_simd = "0.5"
ff = { version = "0.3.0", package = "fff" } # "0.2.0" -> "0.3.0"
futures = "0.1.29"
futures-cpupool = { version = "0.1", optional = true }
groupy = "0.4.1" # "0.3.1" -> "0.4.1"
rand_core = "0.5"
byteorder = "1"
log = "0.4.8"
lazy_static = "1.4.0"
rand = "0.7"
memmap = "0.7.0"
thiserror = "1.0.10"
rustc-hash = "1.1.0"
num_cpus = "1"
crossbeam-channel = "0.5.0"
rayon = "1.2.1"
rayon-core = "1.6.1"
rayon-futures = "0.1.1"
dirs = "2.0.2"
sha2 = "0.9"
config = { version = "0.10.1", default-features = false, features = ["toml"] }
serde = { version = "1.0", features = ["derive"] }
serde_json = "1.0"
digest = "0.9.0"
itertools = "0.9.0"
bincode = "1.3.1"

# blst feature
blstrs = { version = "0.3", optional = true }

# pairing feature
paired = { version = "0.22.0", optional = true }

# gpu feature 
<<<<<<< HEAD
rust-gpu-tools = { version = "0.3.0", optional = true }
ff-cl-gen = { git = "ssh://git@github.com/nilfoundation/ff-cl-gen", branch = "master", optional = true }
fs2 = { version = "0.4.3", optional = true }
fil-ocl = { version = "0.19.6", optional = true }
=======
rust-gpu-tools = { version = "0.4.0", optional = true }
ff-cl-gen = { version = "0.3.0", optional = true }
fs2 = { version = "0.4.3", optional = true }
yastl = "0.1.2"
>>>>>>> 88bf7a57

[dev-dependencies]
hex-literal = "0.3" # 0.2 -> 0.3
rand_xorshift = "0.2"
sha2 = "0.9"
env_logger = "0.8.1"
criterion = "0.3.0" # "0.3.0" -> "0.3.2"
rand_chacha = "0.2.2"
csv = "1.1.5"
tempfile = "3.1.0"

[features]
<<<<<<< HEAD
default = ["blst", "gpu"]
gpu = ["rust-gpu-tools", "ff-cl-gen", "fs2", "fil-ocl"]
=======
default = ["blst"]
gpu = ["rust-gpu-tools", "ff-cl-gen", "fs2"]
>>>>>>> 88bf7a57
groth16 = []

blst = ["blstrs", "groth16"]
pairing = ["paired", "groth16"]


# This feature disables/modifies long running tests to make the suitable for code coverage
# reporting
_coverage = []

[[test]]
name = "mimc"
path = "tests/mimc.rs"
required-features = ["groth16"]

[badges]
maintenance = { status = "actively-developed" }


[[bench]]
name = "lc"
harness = false<|MERGE_RESOLUTION|>--- conflicted
+++ resolved
@@ -9,13 +9,8 @@
 documentation = "https://docs.rs/bellperson"
 homepage = "https://github.com/nilfoundation/fil-zk"
 license = "MIT/Apache-2.0"
-<<<<<<< HEAD
 repository = "https://github.com/nilfoundation/fil-zk"
 version = "0.14.2"
-=======
-repository = "https://github.com/filecoin-project/bellman"
-version = "0.16.1"
->>>>>>> 88bf7a57
 readme = "README.md"
 edition = "2018"
 
@@ -56,17 +51,11 @@
 paired = { version = "0.22.0", optional = true }
 
 # gpu feature 
-<<<<<<< HEAD
 rust-gpu-tools = { version = "0.3.0", optional = true }
 ff-cl-gen = { git = "ssh://git@github.com/nilfoundation/ff-cl-gen", branch = "master", optional = true }
 fs2 = { version = "0.4.3", optional = true }
 fil-ocl = { version = "0.19.6", optional = true }
-=======
-rust-gpu-tools = { version = "0.4.0", optional = true }
-ff-cl-gen = { version = "0.3.0", optional = true }
-fs2 = { version = "0.4.3", optional = true }
 yastl = "0.1.2"
->>>>>>> 88bf7a57
 
 [dev-dependencies]
 hex-literal = "0.3" # 0.2 -> 0.3
@@ -79,13 +68,8 @@
 tempfile = "3.1.0"
 
 [features]
-<<<<<<< HEAD
 default = ["blst", "gpu"]
 gpu = ["rust-gpu-tools", "ff-cl-gen", "fs2", "fil-ocl"]
-=======
-default = ["blst"]
-gpu = ["rust-gpu-tools", "ff-cl-gen", "fs2"]
->>>>>>> 88bf7a57
 groth16 = []
 
 blst = ["blstrs", "groth16"]
