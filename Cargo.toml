[package]
name = "bellperson"
authors = [
    "dignifiedquire <me@dignifiedquire.com>",
    "Sean Bowe <ewillbefull@gmail.com>",
    "Mikhail Komarov <nemo@nil.foundation>"
]
description = "Filecon zk-Proof Library"
documentation = "https://docs.rs/bellperson"
homepage = "https://github.com/nilfoundation/fil-zk"
license = "MIT/Apache-2.0"
repository = "https://github.com/nilfoundation/fil-zk"
version = "0.12.2"
readme = "README.md"
edition = "2018"

[dependencies]
<<<<<<< HEAD
bitvec = "0.21.0"
=======
crossbeam = "0.8"
bit-vec = "0.6"
>>>>>>> d8334061
blake2s_simd = "0.5"
ff = { version = "0.2.0", package = "fff" }
futures = "0.1.29"
futures-cpupool = { version = "0.1", optional = true }
groupy = "0.3.1"
rand_core = "0.5"
byteorder = "1"
log = "0.4.8"
lazy_static = "1.4.0"
rand = "0.7"
memmap = "0.7.0"
thiserror = "1.0.10"
rustc-hash = "1.1.0"
num_cpus = "1"
crossbeam-channel = "0.5.0"
rayon = "1.2.1"
rayon-core = "1.6.1"
rayon-futures = "0.1.1"
dirs = "2.0.2"
sha2 = "0.9"
config = { version = "0.10.1", default-features = false, features = ["toml"] }
serde = { version = "1.0", features = ["derive"] }
serde_json = "1.0"

# blst feature
blstrs = { version = "0.1.0", optional = true }

# pairing feature
paired = { version = "0.21.0", optional = true }

# gpu feature 
rust-gpu-tools = { version = "0.3.0", optional = true }
ff-cl-gen = { git = "ssh://git@github.com/nilfoundation/ff-cl-gen", branch = "master", optional = true }
fs2 = { version = "0.4.3", optional = true }
fil-ocl = { version = "0.19.6", optional = true }

[dev-dependencies]
hex-literal = "0.2"
rand_xorshift = "0.2"
sha2 = "0.9"
env_logger = "0.8.1"
criterion = "0.3.0"

[features]
default = ["blst", "gpu"]
gpu = ["rust-gpu-tools", "ff-cl-gen", "fs2", "fil-ocl"]
groth16 = []

blst = ["blstrs", "groth16"]
blst-serde = ["blstrs/serde"]
pairing = ["paired", "groth16"]
pairing-serde = ["paired/serde"]

[[test]]
name = "mimc"
path = "tests/mimc.rs"
required-features = ["groth16"]

[badges]
maintenance = { status = "actively-developed" }


[[bench]]
name = "lc"
harness = false<|MERGE_RESOLUTION|>--- conflicted
+++ resolved
@@ -15,12 +15,8 @@
 edition = "2018"
 
 [dependencies]
-<<<<<<< HEAD
-bitvec = "0.21.0"
-=======
 crossbeam = "0.8"
 bit-vec = "0.6"
->>>>>>> d8334061
 blake2s_simd = "0.5"
 ff = { version = "0.2.0", package = "fff" }
 futures = "0.1.29"
