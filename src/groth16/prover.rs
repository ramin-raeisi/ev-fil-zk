use std::sync::Arc;
use std::time::Instant;

use crate::bls::Engine;
use ff::{Field, PrimeField};
use groupy::{CurveAffine, CurveProjective};
use rand_core::RngCore;
use rayon::prelude::*;

use super::{ParameterSource, Proof};
use crate::domain::{EvaluationDomain, Scalar};
use crate::multiexp::{multiexp, DensityTracker, FullDensity};
use crate::{
    Circuit, ConstraintSystem, Index, LinearCombination, SynthesisError, Variable, BELLMAN_VERSION,
};
use futures::future::Future;
use log::info;
use crate::gpu::{DEVICE_POOL};

fn eval<E: Engine>(
    lc: &LinearCombination<E>,
    mut input_density: Option<&mut DensityTracker>,
    mut aux_density: Option<&mut DensityTracker>,
    input_assignment: &[E::Fr],
    aux_assignment: &[E::Fr],
) -> E::Fr {
    let mut acc = E::Fr::zero();

    for (&index, &coeff) in lc.0.iter() {
        let mut tmp;

        match index {
            Variable(Index::Input(i)) => {
                tmp = input_assignment[i];
                if let Some(ref mut v) = input_density {
                    v.inc(i);
                }
            }
            Variable(Index::Aux(i)) => {
                tmp = aux_assignment[i];
                if let Some(ref mut v) = aux_density {
                    v.inc(i);
                }
            }
        }

        if coeff == E::Fr::one() {
            acc.add_assign(&tmp);
        } else {
            tmp.mul_assign(&coeff);
            acc.add_assign(&tmp);
        }
    }

    acc
}

struct ProvingAssignment<E: Engine> {
    // Density of queries
    a_aux_density: DensityTracker,
    b_input_density: DensityTracker,
    b_aux_density: DensityTracker,

    // Evaluations of A, B, C polynomials
    a: Vec<Scalar<E>>,
    b: Vec<Scalar<E>>,
    c: Vec<Scalar<E>>,

    // Assignments of variables
    input_assignment: Vec<E::Fr>,
    aux_assignment: Vec<E::Fr>,
}

use std::fmt;

impl<E: Engine> fmt::Debug for ProvingAssignment<E> {
    fn fmt(&self, fmt: &mut fmt::Formatter) -> fmt::Result {
        fmt.debug_struct("ProvingAssignment")
            .field("a_aux_density", &self.a_aux_density)
            .field("b_input_density", &self.b_input_density)
            .field("b_aux_density", &self.b_aux_density)
            .field(
                "a",
                &self
                    .a
                    .iter()
                    .map(|v| format!("Fr({:?})", v.0))
                    .collect::<Vec<_>>(),
            )
            .field(
                "b",
                &self
                    .b
                    .iter()
                    .map(|v| format!("Fr({:?})", v.0))
                    .collect::<Vec<_>>(),
            )
            .field(
                "c",
                &self
                    .c
                    .iter()
                    .map(|v| format!("Fr({:?})", v.0))
                    .collect::<Vec<_>>(),
            )
            .field("input_assignment", &self.input_assignment)
            .field("aux_assignment", &self.aux_assignment)
            .finish()
    }
}

impl<E: Engine> PartialEq for ProvingAssignment<E> {
    fn eq(&self, other: &ProvingAssignment<E>) -> bool {
        self.a_aux_density == other.a_aux_density
            && self.b_input_density == other.b_input_density
            && self.b_aux_density == other.b_aux_density
            && self.a == other.a
            && self.b == other.b
            && self.c == other.c
            && self.input_assignment == other.input_assignment
            && self.aux_assignment == other.aux_assignment
    }
}

impl<E: Engine> ConstraintSystem<E> for ProvingAssignment<E> {
    type Root = Self;

    fn new() -> Self {
        Self {
            a_aux_density: DensityTracker::new(),
            b_input_density: DensityTracker::new(),
            b_aux_density: DensityTracker::new(),
            a: vec![],
            b: vec![],
            c: vec![],
            input_assignment: vec![],
            aux_assignment: vec![],
        }
    }

    fn alloc<F, A, AR>(&mut self, _: A, f: F) -> Result<Variable, SynthesisError>
        where
            F: FnOnce() -> Result<E::Fr, SynthesisError>,
            A: FnOnce() -> AR,
            AR: Into<String>,
    {
        self.aux_assignment.push(f()?);
        self.a_aux_density.add_element();
        self.b_aux_density.add_element();

        Ok(Variable(Index::Aux(self.aux_assignment.len() - 1)))
    }

    fn alloc_input<F, A, AR>(&mut self, _: A, f: F) -> Result<Variable, SynthesisError>
        where
            F: FnOnce() -> Result<E::Fr, SynthesisError>,
            A: FnOnce() -> AR,
            AR: Into<String>,
    {
        self.input_assignment.push(f()?);
        self.b_input_density.add_element();

        Ok(Variable(Index::Input(self.input_assignment.len() - 1)))
    }

    fn enforce<A, AR, LA, LB, LC>(&mut self, _: A, a: LA, b: LB, c: LC)
        where
            A: FnOnce() -> AR,
            AR: Into<String>,
            LA: FnOnce(LinearCombination<E>) -> LinearCombination<E>,
            LB: FnOnce(LinearCombination<E>) -> LinearCombination<E>,
            LC: FnOnce(LinearCombination<E>) -> LinearCombination<E>,
    {
        let a = a(LinearCombination::zero());
        let b = b(LinearCombination::zero());
        let c = c(LinearCombination::zero());

        self.a.push(Scalar(eval(
            &a,
            // Inputs have full density in the A query
            // because there are constraints of the
            // form x * 0 = 0 for each input.
            None,
            Some(&mut self.a_aux_density),
            &self.input_assignment,
            &self.aux_assignment,
        )));
        self.b.push(Scalar(eval(
            &b,
            Some(&mut self.b_input_density),
            Some(&mut self.b_aux_density),
            &self.input_assignment,
            &self.aux_assignment,
        )));
        self.c.push(Scalar(eval(
            &c,
            // There is no C polynomial query,
            // though there is an (beta)A + (alpha)B + C
            // query for all aux variables.
            // However, that query has full density.
            None,
            None,
            &self.input_assignment,
            &self.aux_assignment,
        )));
    }

    fn push_namespace<NR, N>(&mut self, _: N)
        where
            NR: Into<String>,
            N: FnOnce() -> NR,
    {
        // Do nothing; we don't care about namespaces in this context.
    }

    fn pop_namespace(&mut self) {
        // Do nothing; we don't care about namespaces in this context.
    }

    fn get_root(&mut self) -> &mut Self::Root {
        self
    }

    fn is_extensible() -> bool {
        true
    }

    fn extend(&mut self, other: Self) {
        self.a_aux_density.extend(other.a_aux_density, false);
        self.b_input_density.extend(other.b_input_density, true);
        self.b_aux_density.extend(other.b_aux_density, false);

        self.a.extend(other.a);
        self.b.extend(other.b);
        self.c.extend(other.c);

        self.input_assignment
            // Skip first input, which must have been a temporarily allocated one variable.
            .extend(&other.input_assignment[1..]);
        self.aux_assignment.extend(other.aux_assignment);
    }
}

pub fn create_random_proof_batch_priority<E, C, R, P: ParameterSource<E>>(
    circuits: Vec<C>,
    params: P,
    rng: &mut R,
    priority: bool,
) -> Result<Vec<Proof<E>>, SynthesisError>
    where
        E: Engine,
        C: Circuit<E> + Send,
        R: RngCore,
{
    let r_s = (0..circuits.len()).map(|_| E::Fr::random(rng)).collect();
    let s_s = (0..circuits.len()).map(|_| E::Fr::random(rng)).collect();

    create_proof_batch_priority::<E, C, P>(circuits, params, r_s, s_s, priority)
}

pub fn create_proof_batch_priority<E, C, P: ParameterSource<E>>(
    circuits: Vec<C>,
    params: P,
    r_s: Vec<E::Fr>,
    s_s: Vec<E::Fr>,
    priority: bool,
) -> Result<Vec<Proof<E>>, SynthesisError>
    where
        E: Engine,
        C: Circuit<E> + Send,
{
    rayon::scope(|_| create_proof_batch_priority_inner(circuits, params, r_s, s_s, priority))
}

fn create_proof_batch_priority_inner<E, C, P: ParameterSource<E>>(
    circuits: Vec<C>,
    params: P,
    r_s: Vec<E::Fr>,
    s_s: Vec<E::Fr>,
    priority: bool,
) -> Result<Vec<Proof<E>>, SynthesisError>
    where
        E: Engine,
        C: Circuit<E> + Send,
{
    let mut provers = circuits
        .into_par_iter()
        .map(|circuit| -> Result<_, SynthesisError> {
            let mut prover = ProvingAssignment::new();

            prover.alloc_input(|| "", || Ok(E::Fr::one()))?;

            circuit.synthesize(&mut prover)?;

            for i in 0..prover.input_assignment.len() {
                prover.enforce(|| "", |lc| lc + Variable(Index::Input(i)), |lc| lc, |lc| lc);
            }

            Ok(prover)
        })
        .collect::<Result<Vec<_>, _>>()?;

    // Start fft/multiexp prover timer
    let start = Instant::now();
    info!("starting proof timer");

    let input_len = provers[0].input_assignment.len();
    let vk = params.get_vk(input_len)?;
    let n = provers[0].a.len();

    // Make sure all circuits have the same input len.
    provers.par_iter().for_each(|prover| {
        assert_eq!(
            prover.a.len(),
            n,
            "only equally sized circuits are supported"
        );
    });

    let mut log_d = 0;
    while (1 << log_d) < n {
        log_d += 1;
    }

<<<<<<< HEAD
    #[cfg(feature = "gpu")]
        let prio_lock = if priority {
        Some(PriorityLock::lock())
    } else {
        None
    };

    let mut fft_kern = Some(LockedFFTKernel::<E>::new(log_d, priority));

=======
>>>>>>> 20c5d200
    let a_s = provers
        .par_iter_mut()
        .map(|prover| {
            let mut a =
                EvaluationDomain::from_coeffs(std::mem::replace(&mut prover.a, Vec::new()))?;
            let mut b =
                EvaluationDomain::from_coeffs(std::mem::replace(&mut prover.b, Vec::new()))?;
            let mut c =
                EvaluationDomain::from_coeffs(std::mem::replace(&mut prover.c, Vec::new()))?;

            let mut coeff = vec![&mut a, &mut b, &mut c];

            coeff.par_iter_mut().for_each(|v| {
                v.ifft(Some(&DEVICE_POOL)).unwrap();
                v.coset_fft(Some(&DEVICE_POOL)).unwrap();
            });

            a.mul_assign(&b, Some(&DEVICE_POOL))?;
            drop(b);
            a.sub_assign(&c, Some(&DEVICE_POOL))?;
            drop(c);
            a.divide_by_z_on_coset();
            a.icoset_fft(Some(&DEVICE_POOL))?;
            let mut a = a.into_coeffs();
            let a_len = a.len() - 1;
            a.truncate(a_len);

            Ok(Arc::new(
                a.into_iter().map(|s| s.0.into_repr()).collect::<Vec<_>>(),
            ))
        })
        .collect::<Result<Vec<_>, SynthesisError>>()?;

    let h_s = a_s
        .par_iter()
        .map(|a| {
            Ok(multiexp(
                params.get_h(a.len())?,
                FullDensity,
                a.clone(),
                Some(&DEVICE_POOL)))
        })
        .collect::<Result<Vec<_>, SynthesisError>>()?;

    let input_assignments = provers
        .par_iter_mut()
        .map(|prover| {
            let input_assignment = std::mem::replace(&mut prover.input_assignment, Vec::new());
            Arc::new(
                input_assignment
                    .into_iter()
                    .map(|s| s.into_repr())
                    .collect::<Vec<_>>(),
            )
        })
        .collect::<Vec<_>>();

    let aux_assignments = provers
        .par_iter_mut()
        .map(|prover| {
            let aux_assignment = std::mem::replace(&mut prover.aux_assignment, Vec::new());
            Arc::new(
                aux_assignment
                    .into_iter()
                    .map(|s| s.into_repr())
                    .collect::<Vec<_>>(),
            )
        })
        .collect::<Vec<_>>();

    let l_s = aux_assignments
        .par_iter()
        .map(|aux_assignment| {
            Ok(multiexp(
                params.get_l(aux_assignment.len())?,
                FullDensity,
                aux_assignment.clone(),
                Some(&DEVICE_POOL)))
        })
        .collect::<Result<Vec<_>, SynthesisError>>()?;

    let inputs = provers
        .par_iter()
        .zip(input_assignments.par_iter())
        .zip(aux_assignments.par_iter())
        .map(|((prover, input_assignment), aux_assignment)| {
            let a_aux_density_total = prover.a_aux_density.get_total_density();

            let (a_inputs_source, a_aux_source) =
                params.get_a(input_assignment.len(), a_aux_density_total)?;

            let a_inputs = multiexp(
                a_inputs_source,
                FullDensity,
                input_assignment.clone(),
                Some(&DEVICE_POOL),
            );

            let a_aux = multiexp(
                a_aux_source,
                Arc::new(prover.a_aux_density.clone()),
                aux_assignment.clone(),
                Some(&DEVICE_POOL),
            );

            let b_input_density = Arc::new(prover.b_input_density.clone());
            let b_input_density_total = b_input_density.get_total_density();
            let b_aux_density = Arc::new(prover.b_aux_density.clone());
            let b_aux_density_total = b_aux_density.get_total_density();

            let (b_g2_inputs_source, b_g2_aux_source) =
                params.get_b_g2(b_input_density_total, b_aux_density_total)?;

            let b_g2_inputs = multiexp(
                b_g2_inputs_source,
                b_input_density,
                input_assignment.clone(),
                Some(&DEVICE_POOL),
            );
            let b_g2_aux = multiexp(
                b_g2_aux_source,
                b_aux_density,
                aux_assignment.clone(),
                Some(&DEVICE_POOL),
            );

            Ok((
                a_inputs,
                a_aux,
                b_g2_inputs,
                b_g2_aux,
            ))
        })
        .collect::<Result<Vec<_>, SynthesisError>>()?;

<<<<<<< HEAD
    drop(multiexp_kern);

    #[cfg(feature = "gpu")]
        drop(prio_lock);

    let proofs = h_s
        .into_iter()
        .zip(l_s.into_iter())
        .zip(inputs.into_iter())
=======
    let proofs = h_s
        .into_par_iter()
        .zip(l_s.into_par_iter())
        .zip(inputs.into_par_iter())
>>>>>>> 20c5d200
        .map(|((h, l), (a_inputs, a_aux, b_g2_inputs, b_g2_aux))| {
            if vk.delta_g1.is_zero() || vk.delta_g2.is_zero() {
                // If this element is zero, someone is trying to perform a
                // subversion-CRS attack.
                return Err(SynthesisError::UnexpectedIdentity);
            }

            info!("vk.alpha_g1.into_projective()");
            let mut g_a = vk.alpha_g1.into_projective();
            info!("vk.beta_g2.into_projective()");
            let mut g_b = vk.beta_g2.into_projective();
            info!("E::G1::zero()");
            let mut g_c = E::G1::zero();

            info!("a_inputs.wait()");
            let mut a_answer = a_inputs.wait()?;
            info!("a_answer.add_assign(&a_aux.wait()?)");
            a_answer.add_assign(&a_aux.wait()?);
            info!("g_a.add_assign(&a_answer)");
            g_a.add_assign(&a_answer);


            info!("b_g2_inputs.wait()");
            let mut b2_answer = b_g2_inputs.wait()?;
            info!("b2_answer.add_assign(&b_g2_aux.wait()?)");
            b2_answer.add_assign(&b_g2_aux.wait()?);
            info!("g_b.add_assign(&b2_answer)");
            g_b.add_assign(&b2_answer);

            info!("g_c.add_assign(&h.wait()?)");
            g_c.add_assign(&h.wait()?);
            info!("g_c.add_assign(&l.wait()?)");
            g_c.add_assign(&l.wait()?);

            info!("g_a.into_affine()");
            let p_a = g_a.into_affine();
            info!("g_b.into_affine()");
            let p_b = g_b.into_affine();
            info!("g_c.into_affine()");
            let p_c = g_c.into_affine();

            Ok(Proof {
                a: p_a,
                b: p_b,
                c: p_c,
            })
        }).collect::<Result<Vec<_>, SynthesisError>>()?;

    let proof_time = start.elapsed();
    info!("prover time: {:?}", proof_time);

    Ok(proofs)
}

#[cfg(test)]
mod tests {
    use super::*;

    use crate::bls::{Bls12, Fr};
    use rand::Rng;
    use rand_core::SeedableRng;
    use rand_xorshift::XorShiftRng;

    #[test]
    fn test_proving_assignment_extend() {
        let mut rng = XorShiftRng::from_seed([
            0x59, 0x62, 0xbe, 0x5d, 0x76, 0x3d, 0x31, 0x8d, 0x17, 0xdb, 0x37, 0x32, 0x54, 0x06,
            0xbc, 0xe5,
        ]);

        for k in &[2, 4, 8] {
            for j in &[10, 20, 50] {
                let count: usize = k * j;

                let mut full_assignment = ProvingAssignment::<Bls12>::new();
                full_assignment
                    .alloc_input(|| "one", || Ok(Fr::one()))
                    .unwrap();

                let mut partial_assignments = Vec::with_capacity(count / k);
                for i in 0..count {
                    if i % k == 0 {
                        let mut p = ProvingAssignment::new();
                        p.alloc_input(|| "one", || Ok(Fr::one())).unwrap();
                        partial_assignments.push(p)
                    }

                    let index: usize = i / k;
                    let partial_assignment = &mut partial_assignments[index];

                    if rng.gen() {
                        let el = Fr::random(&mut rng);
                        full_assignment
                            .alloc(|| format!("alloc:{},{}", i, k), || Ok(el.clone()))
                            .unwrap();
                        partial_assignment
                            .alloc(|| format!("alloc:{},{}", i, k), || Ok(el))
                            .unwrap();
                    }

                    if rng.gen() {
                        let el = Fr::random(&mut rng);
                        full_assignment
                            .alloc_input(|| format!("alloc_input:{},{}", i, k), || Ok(el.clone()))
                            .unwrap();
                        partial_assignment
                            .alloc_input(|| format!("alloc_input:{},{}", i, k), || Ok(el))
                            .unwrap();
                    }

                    // TODO: LinearCombination
                }

                let mut combined = ProvingAssignment::new();
                combined.alloc_input(|| "one", || Ok(Fr::one())).unwrap();

                for assignment in partial_assignments.into_iter() {
                    combined.extend(assignment);
                }
                assert_eq!(combined, full_assignment);
            }
        }
    }
}<|MERGE_RESOLUTION|>--- conflicted
+++ resolved
@@ -322,18 +322,6 @@
         log_d += 1;
     }
 
-<<<<<<< HEAD
-    #[cfg(feature = "gpu")]
-        let prio_lock = if priority {
-        Some(PriorityLock::lock())
-    } else {
-        None
-    };
-
-    let mut fft_kern = Some(LockedFFTKernel::<E>::new(log_d, priority));
-
-=======
->>>>>>> 20c5d200
     let a_s = provers
         .par_iter_mut()
         .map(|prover| {
@@ -469,22 +457,10 @@
         })
         .collect::<Result<Vec<_>, SynthesisError>>()?;
 
-<<<<<<< HEAD
-    drop(multiexp_kern);
-
-    #[cfg(feature = "gpu")]
-        drop(prio_lock);
-
-    let proofs = h_s
-        .into_iter()
-        .zip(l_s.into_iter())
-        .zip(inputs.into_iter())
-=======
     let proofs = h_s
         .into_par_iter()
         .zip(l_s.into_par_iter())
         .zip(inputs.into_par_iter())
->>>>>>> 20c5d200
         .map(|((h, l), (a_inputs, a_aux, b_g2_inputs, b_g2_aux))| {
             if vk.delta_g1.is_zero() || vk.delta_g2.is_zero() {
                 // If this element is zero, someone is trying to perform a
