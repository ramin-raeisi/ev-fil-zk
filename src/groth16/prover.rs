--- conflicted
+++ resolved
@@ -431,26 +431,6 @@
             let b_aux_density = Arc::new(prover.b_aux_density.clone());
             let b_aux_density_total = b_aux_density.get_total_density();
 
-<<<<<<< HEAD
-            let (b_g1_inputs_source, b_g1_aux_source) =
-                params.get_b_g1(b_input_density_total, b_aux_density_total)?;
-
-            let b_g1_inputs = multiexp(
-                b_g1_inputs_source,
-                b_input_density.clone(),
-                input_assignment.clone(),
-                Some(&DEVICE_POOL),
-            );
-
-            let b_g1_aux = multiexp(
-                b_g1_aux_source,
-                b_aux_density.clone(),
-                aux_assignment.clone(),
-                Some(&DEVICE_POOL),
-            );
-
-=======
->>>>>>> 551666e9
             let (b_g2_inputs_source, b_g2_aux_source) =
                 params.get_b_g2(b_input_density_total, b_aux_density_total)?;
 
@@ -477,65 +457,9 @@
         .collect::<Result<Vec<_>, SynthesisError>>()?;
 
     let proofs = h_s
-<<<<<<< HEAD
         .into_par_iter()
         .zip(l_s.into_par_iter())
         .zip(inputs.into_par_iter())
-        .zip(r_s.into_par_iter())
-        .zip(s_s.into_par_iter())
-        .map(
-            |(
-                (((h, l), (a_inputs, a_aux, b_g1_inputs, b_g1_aux, b_g2_inputs, b_g2_aux)), r),
-                s,
-            )| {
-                if vk.delta_g1.is_zero() || vk.delta_g2.is_zero() {
-                    // If this element is zero, someone is trying to perform a
-                    // subversion-CRS attack.
-                    return Err(SynthesisError::UnexpectedIdentity);
-                }
-
-                let mut g_a = vk.delta_g1.mul(r);
-                g_a.add_assign_mixed(&vk.alpha_g1);
-                let mut g_b = vk.delta_g2.mul(s);
-                g_b.add_assign_mixed(&vk.beta_g2);
-                let mut g_c;
-                {
-                    let mut rs = r;
-                    rs.mul_assign(&s);
-
-                    g_c = vk.delta_g1.mul(rs);
-                    g_c.add_assign(&vk.alpha_g1.mul(s));
-                    g_c.add_assign(&vk.beta_g1.mul(r));
-                }
-                let mut a_answer = a_inputs.wait()?;
-                a_answer.add_assign(&a_aux.wait()?);
-                g_a.add_assign(&a_answer);
-                a_answer.mul_assign(s);
-                g_c.add_assign(&a_answer);
-
-                let mut b1_answer = b_g1_inputs.wait()?;
-                b1_answer.add_assign(&b_g1_aux.wait()?);
-                let mut b2_answer = b_g2_inputs.wait()?;
-                b2_answer.add_assign(&b_g2_aux.wait()?);
-
-                g_b.add_assign(&b2_answer);
-                b1_answer.mul_assign(r);
-                g_c.add_assign(&b1_answer);
-                g_c.add_assign(&h.wait()?);
-                g_c.add_assign(&l.wait()?);
-
-                Ok(Proof {
-                    a: g_a.into_affine(),
-                    b: g_b.into_affine(),
-                    c: g_c.into_affine(),
-                })
-            },
-        )
-        .collect::<Result<Vec<_>, SynthesisError>>()?;
-=======
-        .into_iter()
-        .zip(l_s.into_iter())
-        .zip(inputs.into_iter())
         .map(|((h, l), (a_inputs, a_aux, b_g2_inputs, b_g2_aux))| {
             if vk.delta_g1.is_zero() || vk.delta_g2.is_zero() {
                 // If this element is zero, someone is trying to perform a
@@ -583,7 +507,6 @@
                 c: p_c,
             })
         }).collect::<Result<Vec<_>, SynthesisError>>()?;
->>>>>>> 551666e9
 
     let proof_time = start.elapsed();
     info!("prover time: {:?}", proof_time);
