--- conflicted
+++ resolved
@@ -56,11 +56,7 @@
     acc
 }
 
-<<<<<<< HEAD
 #[derive(Clone)]
-=======
-
->>>>>>> d8334061
 struct ProvingAssignment<E: Engine> {
     // Density of queries
     a_aux_density: DensityTracker,
