use crate::bls::{Engine, PairingCurveAffine};
use ff::{Field, PrimeField};
use groupy::{CurveAffine, CurveProjective};
use rayon::prelude::*;

use super::{multiscalar, PreparedVerifyingKey, Proof, VerifyingKey};
use crate::SynthesisError;

/// Generate a prepared verifying key, required to verify a proofs.
pub fn prepare_verifying_key<E: Engine>(vk: &VerifyingKey<E>) -> PreparedVerifyingKey<E> {
    let mut neg_gamma = vk.gamma_g2;
    neg_gamma.negate();
    let mut neg_delta = vk.delta_g2;
    neg_delta.negate();

    let multiscalar = multiscalar::precompute_fixed_window(&vk.ic, multiscalar::WINDOW_SIZE);

    PreparedVerifyingKey {
        alpha_g1_beta_g2: E::pairing(vk.alpha_g1, vk.beta_g2),
        neg_gamma_g2: neg_gamma.prepare(),
        neg_delta_g2: neg_delta.prepare(),
        gamma_g2: vk.gamma_g2.prepare(),
        delta_g2: vk.delta_g2.prepare(),
        ic: vk.ic.clone(),
        multiscalar,
        alpha_g1: vk.alpha_g1.into_projective(),
        beta_g2: vk.beta_g2.prepare(),
        ic_projective: vk.ic.par_iter().map(|i| i.into_projective()).collect(),
    }
}

/// Verify a single Proof.
pub fn verify_proof<'a, E: Engine>(
    pvk: &'a PreparedVerifyingKey<E>,
    proof: &Proof<E>,
    public_inputs: &[E::Fr],
) -> Result<bool, SynthesisError> {
    use multiscalar::MultiscalarPrecomp;

    if (public_inputs.len() + 1) != pvk.ic.len() {
        return Err(SynthesisError::MalformedVerifyingKey);
    }

    // The original verification equation is:
    // A * B = alpha * beta + inputs * gamma + C * delta
    // ... however, we rearrange it so that it is:
    // A * B - inputs * gamma - C * delta = alpha * beta
    // or equivalently:
    // A * B + inputs * (-gamma) + C * (-delta) = alpha * beta
    // which allows us to do a single final exponentiation.

    // Miller Loop for alpha * beta
    let mut ml_a_b = E::Fqk::zero();
    // Miller Loop for C * (-delta)
    let mut ml_all = E::Fqk::zero();
    // Miller Loop for inputs * (-gamma)
    let mut ml_acc = E::Fqk::zero();

<<<<<<< HEAD
    // Start the two independent miller loops
    rayon::scope(|s| {
        // - Thread 1: Calculate ML alpha * beta
        let ml_a_b = &mut ml_a_b;
        s.spawn(move |_| {
            *ml_a_b = E::miller_loop(&[(&proof.a.prepare(), &proof.b.prepare())]);
        });
=======
    POOL.install(|| {
        // Start the two independent miller loops
        rayon::scope(|s| {
            // - Thread 1: Calculate ML alpha * beta
            let ml_a_b = &mut ml_a_b;
            s.spawn(move |_| {
                *ml_a_b = E::miller_loop(&[(&proof.a.prepare(), &proof.b.prepare())]);
            });

            // - Thread 2: Calculate ML C * (-delta)
            let ml_all = &mut ml_all;
            s.spawn(move |_| *ml_all = E::miller_loop(&[(&proof.c.prepare(), &pvk.neg_delta_g2)]));

            // - Accumulate inputs (on the current thread)
            let subset = pvk.multiscalar.at_point(1);
            let public_inputs_repr: Vec<_> =
                public_inputs.iter().map(PrimeField::into_repr).collect();

            let mut acc =
                multiscalar::par_multiscalar::<&multiscalar::Getter<E::G1Affine>, E::G1Affine>(
                    &multiscalar::ScalarList::Slice(&public_inputs_repr),
                    &subset,
                    std::mem::size_of::<<E::Fr as PrimeField>::Repr>() * 8,
                );
>>>>>>> c0637416

        // - Thread 2: Calculate ML C * (-delta)
        let ml_all = &mut ml_all;
        s.spawn(move |_| *ml_all = E::miller_loop(&[(&proof.c.prepare(), &pvk.neg_delta_g2)]));

        // - Accumulate inputs (on the current thread)
        let subset = pvk.multiscalar.at_point(1);
        let public_inputs_repr: Vec<_> =
            public_inputs.iter().map(PrimeField::into_repr).collect();

        let mut acc = multiscalar::par_multiscalar::<&multiscalar::Getter<E>, E>(
            &multiscalar::ScalarList::Slice(&public_inputs_repr),
            &subset,
            std::mem::size_of::<<E::Fr as PrimeField>::Repr>() * 8,
        );

        acc.add_assign_mixed(&pvk.ic[0]);

        // Calculate ML inputs * (-gamma)
        let acc_aff = acc.into_affine();
        ml_acc = E::miller_loop(&[(&acc_aff.prepare(), &pvk.neg_gamma_g2)]);
    });
    // Wait for the threaded miller loops to finish

    // Combine the results.
    ml_all.mul_assign(&ml_a_b);
    ml_all.mul_assign(&ml_acc);

    // Calculate the final exponentiation
    let actual = E::final_exponentiation(&ml_all).unwrap();

    Ok(actual == pvk.alpha_g1_beta_g2)
}

/// Randomized batch verification - see Appendix B.2 in Zcash spec
pub fn verify_proofs_batch<'a, E: Engine, R: rand::RngCore>(
    pvk: &'a PreparedVerifyingKey<E>,
    rng: &mut R,
    proofs: &[&Proof<E>],
    public_inputs: &[Vec<E::Fr>],
) -> Result<bool, SynthesisError>
where
    <<E as ff::ScalarEngine>::Fr as ff::PrimeField>::Repr: From<<E as ff::ScalarEngine>::Fr>,
{
    debug_assert_eq!(proofs.len(), public_inputs.len());

    for pub_input in public_inputs {
        if (pub_input.len() + 1) != pvk.ic.len() {
            return Err(SynthesisError::MalformedVerifyingKey);
        }
    }

    let num_inputs = public_inputs[0].len();
    let num_proofs = proofs.len();

    if num_proofs < 2 {
        return verify_proof(pvk, proofs[0], &public_inputs[0]);
    }

    let proof_num = proofs.len();

    // Choose random coefficients for combining the proofs.
    let mut rand_z_repr: Vec<_> = Vec::with_capacity(proof_num);
    let mut rand_z: Vec<_> = Vec::with_capacity(proof_num);
    let mut accum_y = E::Fr::zero();

    for _ in 0..proof_num {
        use rand::Rng;

        let t: u128 = rng.gen();
        let mut el = E::Fr::zero().into_repr();
        let el_ref: &mut [u64] = el.as_mut();
        assert!(el_ref.len() > 1);

        el_ref[0] = (t & (-1i64 as u128) >> 64) as u64;
        el_ref[1] = (t >> 64) as u64;

        let fr = E::Fr::from_repr(el).unwrap();

        // calculate sum
        accum_y.add_assign(&fr);
        // store FrRepr
        rand_z_repr.push(el);
        // store Fr
        rand_z.push(fr);
    }

    // MillerLoop(\sum Accum_Gamma)
    let mut ml_g = E::Fqk::zero();
    // MillerLoop(Accum_Delta)
    let mut ml_d = E::Fqk::zero();
    // MillerLoop(Accum_AB)
    let mut acc_ab = E::Fqk::zero();
    // Y^-Accum_Y
    let mut y = E::Fqk::zero();

    rayon::scope(|s| {
        let accum_y = &accum_y;
        let rand_z_repr = &rand_z_repr;

<<<<<<< HEAD
        // - Thread 1: Calculate MillerLoop(\sum Accum_Gamma)
        let ml_g = &mut ml_g;
        s.spawn(move |_| {
            let scalar_getter = |idx: usize| -> <E::Fr as ff::PrimeField>::Repr {
                if idx == 0 {
                    return accum_y.into_repr();
                }
                let idx = idx - 1;

                // \sum(z_j * aj,i)
                let mut cur_sum = rand_z[0];
                cur_sum.mul_assign(&public_inputs[0][idx]);

                for (pi_mont, mut rand_mont) in
                    public_inputs.iter().zip(rand_z.iter().copied()).skip(1)
                {
                    // z_j * a_j,i
                    let pi_mont = &pi_mont[idx];
                    rand_mont.mul_assign(pi_mont);
                    cur_sum.add_assign(&rand_mont);
=======
        rayon::scope(|s| {
            // - Thread 1: Calculate MillerLoop(\sum Accum_Gamma)
            let ml_g = &mut ml_g;
            s.spawn(move |_| {
                let scalar_getter = |idx: usize| -> <E::Fr as ff::PrimeField>::Repr {
                    if idx == 0 {
                        return accum_y.into_repr();
                    }
                    let idx = idx - 1;

                    // \sum(z_j * aj,i)
                    let mut cur_sum = rand_z[0];
                    cur_sum.mul_assign(&public_inputs[0][idx]);

                    for (pi_mont, mut rand_mont) in
                        public_inputs.iter().zip(rand_z.iter().copied()).skip(1)
                    {
                        // z_j * a_j,i
                        let pi_mont = &pi_mont[idx];
                        rand_mont.mul_assign(pi_mont);
                        cur_sum.add_assign(&rand_mont);
                    }

                    cur_sum.into_repr()
                };

                // \sum Accum_Gamma
                let acc_g_psi = multiscalar::par_multiscalar::<_, E::G1Affine>(
                    &multiscalar::ScalarList::Getter(scalar_getter, num_inputs + 1),
                    &pvk.multiscalar,
                    256,
                );

                // MillerLoop(acc_g_psi, vk.gamma)
                *ml_g = E::miller_loop(&[(&acc_g_psi.into_affine().prepare(), &pvk.gamma_g2)]);
            });

            // - Thread 2: Calculate MillerLoop(Accum_Delta)
            let ml_d = &mut ml_d;
            s.spawn(move |_| {
                let points: Vec<_> = proofs.iter().map(|p| p.c).collect();

                // Accum_Delta
                let acc_d: E::G1 = {
                    let pre = multiscalar::precompute_fixed_window::<E::G1Affine>(&points, 1);
                    multiscalar::multiscalar::<E::G1Affine>(
                        &rand_z_repr,
                        &pre,
                        std::mem::size_of::<<E::Fr as PrimeField>::Repr>() * 8,
                    )
                };

                *ml_d = E::miller_loop(&[(&acc_d.into_affine().prepare(), &pvk.delta_g2)]);
            });

            // - Thread 3: Calculate MillerLoop(Accum_AB)
            let acc_ab = &mut acc_ab;
            s.spawn(move |_| {
                let accum_ab_mls: Vec<_> = proofs
                    .par_iter()
                    .zip(rand_z_repr.par_iter())
                    .map(|(proof, rand)| {
                        // [z_j] pi_j,A
                        let mul_a = proof.a.mul(*rand);

                        // -pi_j,B
                        let mut cur_neg_b = proof.b.into_projective();
                        cur_neg_b.negate();

                        E::miller_loop(&[(
                            &mul_a.into_affine().prepare(),
                            &cur_neg_b.into_affine().prepare(),
                        )])
                    })
                    .collect();

                // Accum_AB = mul_j(ml((zj*proof_aj), -proof_bj))
                *acc_ab = accum_ab_mls[0];
                for accum in accum_ab_mls.iter().skip(1).take(num_proofs) {
                    acc_ab.mul_assign(accum);
>>>>>>> c0637416
                }

                cur_sum.into_repr()
            };

            // \sum Accum_Gamma
            let acc_g_psi = multiscalar::par_multiscalar::<_, E>(
                &multiscalar::ScalarList::Getter(scalar_getter, num_inputs + 1),
                &pvk.multiscalar,
                256,
            );

            // MillerLoop(acc_g_psi, vk.gamma)
            *ml_g = E::miller_loop(&[(&acc_g_psi.into_affine().prepare(), &pvk.gamma_g2)]);
        });

        // - Thread 2: Calculate MillerLoop(Accum_Delta)
        let ml_d = &mut ml_d;
        s.spawn(move |_| {
            let points: Vec<_> = proofs.iter().map(|p| p.c).collect();

            // Accum_Delta
            let acc_d: E::G1 = {
                let pre = multiscalar::precompute_fixed_window::<E>(&points, 1);
                multiscalar::multiscalar::<E>(
                    &rand_z_repr,
                    &pre,
                    std::mem::size_of::<<E::Fr as PrimeField>::Repr>() * 8,
                )
            };

            *ml_d = E::miller_loop(&[(&acc_d.into_affine().prepare(), &pvk.delta_g2)]);
        });

        // - Thread 3: Calculate MillerLoop(Accum_AB)
        let acc_ab = &mut acc_ab;
        s.spawn(move |_| {
            let accum_ab_mls: Vec<_> = proofs
                .par_iter()
                .zip(rand_z_repr.par_iter())
                .map(|(proof, rand)| {
                    // [z_j] pi_j,A
                    let mul_a = proof.a.mul(*rand);

                    // -pi_j,B
                    let mut cur_neg_b = proof.b.into_projective();
                    cur_neg_b.negate();

                    E::miller_loop(&[(
                        &mul_a.into_affine().prepare(),
                        &cur_neg_b.into_affine().prepare(),
                    )])
                })
                .collect();

            // Accum_AB = mul_j(ml((zj*proof_aj), -proof_bj))
            *acc_ab = accum_ab_mls[0];
            for accum in accum_ab_mls.iter().skip(1).take(num_proofs) {
                acc_ab.mul_assign(accum);
            }
        });

        // Thread 4: Calculate Y^-Accum_Y
        let y = &mut y;
        s.spawn(move |_| {
            // -Accum_Y
            let mut accum_y_neg = *accum_y;
            accum_y_neg.negate();

            // Y^-Accum_Y
            *y = pvk.alpha_g1_beta_g2.pow(&accum_y_neg.into_repr());
        });
    });

    let mut ml_all = acc_ab;
    ml_all.mul_assign(&ml_d);
    ml_all.mul_assign(&ml_g);

    Ok(E::final_exponentiation(&ml_all).unwrap() == y)
}<|MERGE_RESOLUTION|>--- conflicted
+++ resolved
@@ -56,7 +56,6 @@
     // Miller Loop for inputs * (-gamma)
     let mut ml_acc = E::Fqk::zero();
 
-<<<<<<< HEAD
     // Start the two independent miller loops
     rayon::scope(|s| {
         // - Thread 1: Calculate ML alpha * beta
@@ -64,32 +63,6 @@
         s.spawn(move |_| {
             *ml_a_b = E::miller_loop(&[(&proof.a.prepare(), &proof.b.prepare())]);
         });
-=======
-    POOL.install(|| {
-        // Start the two independent miller loops
-        rayon::scope(|s| {
-            // - Thread 1: Calculate ML alpha * beta
-            let ml_a_b = &mut ml_a_b;
-            s.spawn(move |_| {
-                *ml_a_b = E::miller_loop(&[(&proof.a.prepare(), &proof.b.prepare())]);
-            });
-
-            // - Thread 2: Calculate ML C * (-delta)
-            let ml_all = &mut ml_all;
-            s.spawn(move |_| *ml_all = E::miller_loop(&[(&proof.c.prepare(), &pvk.neg_delta_g2)]));
-
-            // - Accumulate inputs (on the current thread)
-            let subset = pvk.multiscalar.at_point(1);
-            let public_inputs_repr: Vec<_> =
-                public_inputs.iter().map(PrimeField::into_repr).collect();
-
-            let mut acc =
-                multiscalar::par_multiscalar::<&multiscalar::Getter<E::G1Affine>, E::G1Affine>(
-                    &multiscalar::ScalarList::Slice(&public_inputs_repr),
-                    &subset,
-                    std::mem::size_of::<<E::Fr as PrimeField>::Repr>() * 8,
-                );
->>>>>>> c0637416
 
         // - Thread 2: Calculate ML C * (-delta)
         let ml_all = &mut ml_all;
@@ -100,7 +73,7 @@
         let public_inputs_repr: Vec<_> =
             public_inputs.iter().map(PrimeField::into_repr).collect();
 
-        let mut acc = multiscalar::par_multiscalar::<&multiscalar::Getter<E>, E>(
+        let mut acc = multiscalar::par_multiscalar::<&multiscalar::Getter<E::G1Affine>, E::G1Affine>(
             &multiscalar::ScalarList::Slice(&public_inputs_repr),
             &subset,
             std::mem::size_of::<<E::Fr as PrimeField>::Repr>() * 8,
@@ -190,7 +163,6 @@
         let accum_y = &accum_y;
         let rand_z_repr = &rand_z_repr;
 
-<<<<<<< HEAD
         // - Thread 1: Calculate MillerLoop(\sum Accum_Gamma)
         let ml_g = &mut ml_g;
         s.spawn(move |_| {
@@ -211,95 +183,13 @@
                     let pi_mont = &pi_mont[idx];
                     rand_mont.mul_assign(pi_mont);
                     cur_sum.add_assign(&rand_mont);
-=======
-        rayon::scope(|s| {
-            // - Thread 1: Calculate MillerLoop(\sum Accum_Gamma)
-            let ml_g = &mut ml_g;
-            s.spawn(move |_| {
-                let scalar_getter = |idx: usize| -> <E::Fr as ff::PrimeField>::Repr {
-                    if idx == 0 {
-                        return accum_y.into_repr();
-                    }
-                    let idx = idx - 1;
-
-                    // \sum(z_j * aj,i)
-                    let mut cur_sum = rand_z[0];
-                    cur_sum.mul_assign(&public_inputs[0][idx]);
-
-                    for (pi_mont, mut rand_mont) in
-                        public_inputs.iter().zip(rand_z.iter().copied()).skip(1)
-                    {
-                        // z_j * a_j,i
-                        let pi_mont = &pi_mont[idx];
-                        rand_mont.mul_assign(pi_mont);
-                        cur_sum.add_assign(&rand_mont);
-                    }
-
-                    cur_sum.into_repr()
-                };
-
-                // \sum Accum_Gamma
-                let acc_g_psi = multiscalar::par_multiscalar::<_, E::G1Affine>(
-                    &multiscalar::ScalarList::Getter(scalar_getter, num_inputs + 1),
-                    &pvk.multiscalar,
-                    256,
-                );
-
-                // MillerLoop(acc_g_psi, vk.gamma)
-                *ml_g = E::miller_loop(&[(&acc_g_psi.into_affine().prepare(), &pvk.gamma_g2)]);
-            });
-
-            // - Thread 2: Calculate MillerLoop(Accum_Delta)
-            let ml_d = &mut ml_d;
-            s.spawn(move |_| {
-                let points: Vec<_> = proofs.iter().map(|p| p.c).collect();
-
-                // Accum_Delta
-                let acc_d: E::G1 = {
-                    let pre = multiscalar::precompute_fixed_window::<E::G1Affine>(&points, 1);
-                    multiscalar::multiscalar::<E::G1Affine>(
-                        &rand_z_repr,
-                        &pre,
-                        std::mem::size_of::<<E::Fr as PrimeField>::Repr>() * 8,
-                    )
-                };
-
-                *ml_d = E::miller_loop(&[(&acc_d.into_affine().prepare(), &pvk.delta_g2)]);
-            });
-
-            // - Thread 3: Calculate MillerLoop(Accum_AB)
-            let acc_ab = &mut acc_ab;
-            s.spawn(move |_| {
-                let accum_ab_mls: Vec<_> = proofs
-                    .par_iter()
-                    .zip(rand_z_repr.par_iter())
-                    .map(|(proof, rand)| {
-                        // [z_j] pi_j,A
-                        let mul_a = proof.a.mul(*rand);
-
-                        // -pi_j,B
-                        let mut cur_neg_b = proof.b.into_projective();
-                        cur_neg_b.negate();
-
-                        E::miller_loop(&[(
-                            &mul_a.into_affine().prepare(),
-                            &cur_neg_b.into_affine().prepare(),
-                        )])
-                    })
-                    .collect();
-
-                // Accum_AB = mul_j(ml((zj*proof_aj), -proof_bj))
-                *acc_ab = accum_ab_mls[0];
-                for accum in accum_ab_mls.iter().skip(1).take(num_proofs) {
-                    acc_ab.mul_assign(accum);
->>>>>>> c0637416
                 }
 
                 cur_sum.into_repr()
             };
 
             // \sum Accum_Gamma
-            let acc_g_psi = multiscalar::par_multiscalar::<_, E>(
+            let acc_g_psi = multiscalar::par_multiscalar::<_, E::G1Affine>(
                 &multiscalar::ScalarList::Getter(scalar_getter, num_inputs + 1),
                 &pvk.multiscalar,
                 256,
@@ -316,8 +206,8 @@
 
             // Accum_Delta
             let acc_d: E::G1 = {
-                let pre = multiscalar::precompute_fixed_window::<E>(&points, 1);
-                multiscalar::multiscalar::<E>(
+                let pre = multiscalar::precompute_fixed_window::<E::G1Affine>(&points, 1);
+                multiscalar::multiscalar::<E::G1Affine>(
                     &rand_z_repr,
                     &pre,
                     std::mem::size_of::<<E::Fr as PrimeField>::Repr>() * 8,
