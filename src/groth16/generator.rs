--- conflicted
+++ resolved
@@ -240,7 +240,6 @@
         // Compute powers of tau
         {
             let powers_of_tau = powers_of_tau.as_mut();
-<<<<<<< HEAD
             let chunk_size = if powers_of_tau.len() < current_num_threads() {
                 1
             } else {
@@ -253,18 +252,6 @@
                 for p in powers_of_tau_int {
                     p.0 = current_tau_power;
                     current_tau_power.mul_assign(&tau);
-=======
-            worker.scope(powers_of_tau.len(), |scope, chunk| {
-                for (i, powers_of_tau) in powers_of_tau.chunks_mut(chunk).enumerate() {
-                    scope.execute(move || {
-                        let mut current_tau_power = tau.pow(&[(i * chunk) as u64]);
-
-                        for p in powers_of_tau {
-                            p.0 = current_tau_power;
-                            current_tau_power.mul_assign(&tau);
-                        }
-                    });
->>>>>>> 88bf7a57
                 }
             });
         }
@@ -273,32 +260,11 @@
         let mut coeff = powers_of_tau.z(&tau);
         coeff.mul_assign(&delta_inverse);
 
-<<<<<<< HEAD
         let chunk_size = if h.len() < current_num_threads() {
             1
         } else {
             h.len() / current_num_threads()
         };
-=======
-        // Compute the H query with multiple threads
-        worker.scope(h.len(), |scope, chunk| {
-            for (h, p) in h
-                .chunks_mut(chunk)
-                .zip(powers_of_tau.as_ref().chunks(chunk))
-            {
-                let mut g1_wnaf = g1_wnaf.shared();
-
-                scope.execute(move || {
-                    // Set values of the H query to g1^{(tau^i * t(tau)) / delta}
-                    for (h, p) in h.iter_mut().zip(p.iter()) {
-                        // Compute final exponent
-                        let mut exp = p.0;
-                        exp.mul_assign(&coeff);
-
-                        // Exponentiate
-                        *h = g1_wnaf.scalar(exp.into_repr());
-                    }
->>>>>>> 88bf7a57
 
         // Compute the H query with multiple threads
         h.par_chunks_mut(chunk_size).zip(powers_of_tau.as_ref().par_chunks(chunk_size)).for_each
@@ -391,7 +357,6 @@
                 .zip(bt.iter())
                 .zip(ct.iter())
             {
-<<<<<<< HEAD
                 fn eval_at_tau<E: Engine>(
                     powers_of_tau: &[Scalar<E>],
                     p: &[(E::Fr, usize)],
@@ -402,62 +367,6 @@
                         let mut n = powers_of_tau[index].0;
                         n.mul_assign(coeff);
                         acc.add_assign(&n);
-=======
-                let mut g1_wnaf = g1_wnaf.shared();
-                let mut g2_wnaf = g2_wnaf.shared();
-
-                scope.execute(move || {
-                    for ((((((a, b_g1), b_g2), ext), at), bt), ct) in a
-                        .iter_mut()
-                        .zip(b_g1.iter_mut())
-                        .zip(b_g2.iter_mut())
-                        .zip(ext.iter_mut())
-                        .zip(at.iter())
-                        .zip(bt.iter())
-                        .zip(ct.iter())
-                    {
-                        fn eval_at_tau<E: Engine>(
-                            powers_of_tau: &[Scalar<E>],
-                            p: &[(E::Fr, usize)],
-                        ) -> E::Fr {
-                            let mut acc = E::Fr::zero();
-
-                            for &(ref coeff, index) in p {
-                                let mut n = powers_of_tau[index].0;
-                                n.mul_assign(coeff);
-                                acc.add_assign(&n);
-                            }
-
-                            acc
-                        }
-
-                        // Evaluate QAP polynomials at tau
-                        let mut at = eval_at_tau(powers_of_tau, at);
-                        let mut bt = eval_at_tau(powers_of_tau, bt);
-                        let ct = eval_at_tau(powers_of_tau, ct);
-
-                        // Compute A query (in G1)
-                        if !at.is_zero() {
-                            *a = g1_wnaf.scalar(at.into_repr());
-                        }
-
-                        // Compute B query (in G1/G2)
-                        if !bt.is_zero() {
-                            let bt_repr = bt.into_repr();
-                            *b_g1 = g1_wnaf.scalar(bt_repr);
-                            *b_g2 = g2_wnaf.scalar(bt_repr);
-                        }
-
-                        at.mul_assign(&beta);
-                        bt.mul_assign(&alpha);
-
-                        let mut e = at;
-                        e.add_assign(&bt);
-                        e.add_assign(&ct);
-                        e.mul_assign(inv);
-
-                        *ext = g1_wnaf.scalar(e.into_repr());
->>>>>>> 88bf7a57
                     }
 
                     acc
