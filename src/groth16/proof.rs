--- conflicted
+++ resolved
@@ -317,10 +317,6 @@
             assert_eq!(de_proofs[0], proof[0]);
             assert_eq!(de_proofs[1], proof[0]);
 
-<<<<<<< HEAD
-            assert!(verify_proof(&pvk, &proof[0], &[c]).unwrap());
-            assert!(!verify_proof(&pvk, &proof[0], &[a]).unwrap());
-=======
             assert!(verify_proof(&pvk, &proof, &[c]).unwrap());
             assert!(!verify_proof(&pvk, &proof, &[a]).unwrap());
 
@@ -328,7 +324,6 @@
             let serialized_proof = serialize(&proof).unwrap();
             let de_proof: Proof<Bls12> = deserialize(&serialized_proof).unwrap();
             assert_eq!(de_proof, proof);
->>>>>>> c0637416
         }
     }
 }