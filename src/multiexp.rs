--- conflicted
+++ resolved
@@ -1,21 +1,10 @@
-<<<<<<< HEAD
 use bitvec::prelude::*;
-=======
-use std::io;
-use std::iter;
-use std::sync::Arc;
-
-use bit_vec::{self, BitVec};
->>>>>>> c0637416
 use ff::{Field, PrimeField, PrimeFieldRepr, ScalarEngine};
 use groupy::{CurveAffine, CurveProjective};
 use log::{info, error};
 use rayon::prelude::*;
-<<<<<<< HEAD
 use std::io;
 use std::sync::Arc;
-=======
->>>>>>> c0637416
 
 use super::SynthesisError;
 use crate::gpu;
@@ -445,7 +434,6 @@
         assert!(query_size == exponents.len());
     }
 
-<<<<<<< HEAD
     let bases = (bases, bases_skip);
     rayon_core::scope(|s| {
         Box::new(s.spawn_future(lazy(move || Ok::<_, SynthesisError>(multiexp_inner(bases, density_map, exponents, c).unwrap()))))
@@ -482,16 +470,6 @@
                 error!("GPU Multiexp failed! Error: {}", e);
             }
         }
-=======
-    let result = pool.compute(move || multiexp_inner(bases, density_map, exponents, c));
-    #[cfg(feature = "gpu")]
-    {
-        // Do not give the control back to the caller till the
-        // multiexp is done. We may want to reacquire the GPU again
-        // between the multiexps.
-        let result = result.wait();
-        Waiter::done(result)
->>>>>>> c0637416
     }
 
     rayon_core::scope(|s| {
@@ -521,115 +499,6 @@
     (Arc::new(exps), n)
 }
 
-/*#[cfg(any(feature = "pairing", feature = "blst"))]
-#[test]
-fn test_with_bls12() {
-    fn naive_multiexp<G: CurveAffine>(
-        bases: Arc<Vec<G>>,
-        exponents: Arc<Vec<<G::Scalar as PrimeField>::Repr>>,
-    ) -> G::Projective {
-        assert_eq!(bases.len(), exponents.len());
-
-        let mut acc = G::Projective::zero();
-
-        for (base, exp) in bases.iter().zip(exponents.iter()) {
-            acc.add_assign(&base.mul(*exp));
-        }
-
-        acc
-    }
-
-    use crate::bls::{Bls12, Engine};
-    use rand;
-
-    const SAMPLES: usize = 1 << 14;
-
-    let rng = &mut rand::thread_rng();
-    let v = Arc::new(
-        (0..SAMPLES)
-            .map(|_| <Bls12 as ScalarEngine>::Fr::random(rng).into_repr())
-            .collect::<Vec<_>>(),
-    );
-    let g = Arc::new(
-        (0..SAMPLES)
-            .map(|_| <Bls12 as Engine>::G1::random(rng).into_affine())
-            .collect::<Vec<_>>(),
-    );
-
-    let now = std::time::Instant::now();
-    let naive = naive_multiexp(g.clone(), v.clone());
-    println!("Naive: {}", now.elapsed().as_millis());
-
-    let now = std::time::Instant::now();
-
-    let fast = multiexp((g, 0), FullDensity, v, Some(&gpu::DEVICE_POOL))
-        .wait()
-        .unwrap();
-
-    println!("Fast: {}", now.elapsed().as_millis());
-
-    assert_eq!(naive, fast);
-}*/
-
-/*#[cfg(feature = "gpu")]
-#[test]
-pub fn gpu_multiexp_consistency() {
-    use crate::bls::Bls12;
-    use std::time::Instant;
-
-    let _ = env_logger::try_init();
-    gpu::dump_device_list();
-
-    const MAX_LOG_D: usize = 16;
-    const START_LOG_D: usize = 10;
-    let mut kern = Some(gpu::LockedMultiexpKernel::<Bls12>::new(MAX_LOG_D, false));
-    let pool = Worker::new();
-
-    let rng = &mut rand::thread_rng();
-
-    let mut bases = (0..(1 << 10))
-        .map(|_| <Bls12 as crate::bls::Engine>::G1::random(rng).into_affine())
-        .collect::<Vec<_>>();
-    for _ in 10..START_LOG_D {
-        bases = [bases.clone(), bases.clone()].concat();
-    }
-
-    for log_d in START_LOG_D..=MAX_LOG_D {
-        let g = Arc::new(bases.clone());
-
-        let samples = 1 << log_d;
-        println!("Testing Multiexp for {} elements...", samples);
-
-        let v = Arc::new(
-            (0..samples)
-                .map(|_| <Bls12 as ScalarEngine>::Fr::random(rng).into_repr())
-                .collect::<Vec<_>>(),
-        );
-
-        let mut now = Instant::now();
-        let gpu = multiexp((g.clone(), 0), FullDensity, v.clone(), Some(&gpu::DEVICE_POOL))
-            .wait()
-            .unwrap();
-        let gpu_dur = now.elapsed().as_secs() * 1000 as u64 + now.elapsed().subsec_millis() as u64;
-        println!("GPU took {}ms.", gpu_dur);
-
-        now = Instant::now();
-        let cpu = multiexp((g.clone(), 0), FullDensity, v.clone(), Some(&gpu::DEVICE_POOL))
-            .wait()
-            .unwrap();
-        let cpu_dur = now.elapsed().as_secs() * 1000 as u64 + now.elapsed().subsec_millis() as u64;
-        println!("CPU took {}ms.", cpu_dur);
-
-        println!("Speedup: x{}", cpu_dur as f32 / gpu_dur as f32);
-
-        assert_eq!(cpu, gpu);
-
-        println!("============================");
-
-        bases = [bases.clone(), bases.clone()].concat();
-    }
-}*/
-
 #[cfg(test)]
 mod tests {
     use super::*;
