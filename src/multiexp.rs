--- conflicted
+++ resolved
@@ -1,22 +1,14 @@
-use super::multicore::Worker;
 use bit_vec::{self, BitVec};
 use ff::{Field, PrimeField, PrimeFieldRepr, ScalarEngine};
 use futures::Future;
-<<<<<<< HEAD
-use paired::{CurveAffine, CurveProjective};
+use groupy::{CurveAffine, CurveProjective};
 use std::io;
 use std::iter;
-use std::sync::Arc;
-use gpu;
-use paired::Engine;
-=======
-use group::{CurveAffine, CurveProjective};
-use std::io;
-use std::iter;
-use std::sync::Arc;
->>>>>>> 346d5405
-
+use std::sync::{Arc, Mutex};
+
+use super::multicore::Worker;
 use super::SynthesisError;
+use crate::gpu;
 
 /// An object that builds a source of bases.
 pub trait SourceBuilder<G: CurveAffine>: Send + Sync + 'static + Clone {
@@ -45,7 +37,9 @@
         (self.0.clone(), self.1)
     }
 
-    fn get(self) -> (Arc<Vec<G>>, usize) { (self.0.clone(), self.1) }
+    fn get(self) -> (Arc<Vec<G>>, usize) {
+        (self.0.clone(), self.1)
+    }
 }
 
 impl<G: CurveAffine> Source<G> for (Arc<Vec<G>>, usize) {
@@ -165,11 +159,7 @@
     mut skip: u32,
     c: u32,
     handle_trivial: bool,
-<<<<<<< HEAD
-) -> Box<Future<Item = <G as CurveAffine>::Projective, Error = SynthesisError>>
-=======
 ) -> Box<dyn Future<Item = <G as CurveAffine>::Projective, Error = SynthesisError>>
->>>>>>> 346d5405
 where
     for<'a> &'a Q: QueryDensity,
     D: Send + Sync + 'static + Clone + AsRef<Q>,
@@ -272,25 +262,15 @@
     bases: S,
     density_map: D,
     exponents: Arc<Vec<<<G::Engine as ScalarEngine>::Fr as PrimeField>::Repr>>,
-<<<<<<< HEAD
-    kern: &mut Option<gpu::MultiexpKernel<G::Engine>>
-) -> Box<Future<Item = <G as CurveAffine>::Projective, Error = SynthesisError>>
-=======
+    kern: &mut Option<gpu::MultiexpKernel<G::Engine>>,
 ) -> Box<dyn Future<Item = <G as CurveAffine>::Projective, Error = SynthesisError>>
->>>>>>> 346d5405
 where
     for<'a> &'a Q: QueryDensity,
     D: Send + Sync + 'static + Clone + AsRef<Q>,
     G: CurveAffine,
-<<<<<<< HEAD
-    S: SourceBuilder<G>
-=======
     S: SourceBuilder<G>,
->>>>>>> 346d5405
 {
-
     if let Some(ref mut k) = kern {
-
         let mut exps = vec![exponents[0]; exponents.len()];
         let mut n = 0;
         for (&e, d) in exponents.iter().zip(density_map.as_ref().iter()) {
@@ -301,9 +281,11 @@
         }
 
         let (bss, skip) = bases.clone().get();
-        let result = k.multiexp(bss.clone(), Arc::new(exps.clone()), skip, n).expect("GPU Multiexp failed!");
-
-        return Box::new(pool.compute(move || { Ok(result) }))
+        let result = k
+            .multiexp(bss.clone(), Arc::new(exps.clone()), skip, n)
+            .expect("GPU Multiexp failed!");
+
+        return Box::new(pool.compute(move || Ok(result)));
     }
 
     let c = if exponents.len() < 32 {
@@ -340,33 +322,20 @@
         acc
     }
 
-<<<<<<< HEAD
-    use paired::bls12_381::Bls12;
-    use rand::{self, Rand};
-=======
-    use pairing::{bls12_381::Bls12, Engine};
+    use paired::{bls12_381::Bls12, Engine};
     use rand;
->>>>>>> 346d5405
 
     const SAMPLES: usize = 1 << 14;
 
     let rng = &mut rand::thread_rng();
     let v = Arc::new(
         (0..SAMPLES)
-<<<<<<< HEAD
-            .map(|_| <Bls12 as ScalarEngine>::Fr::rand(rng).into_repr())
-=======
             .map(|_| <Bls12 as ScalarEngine>::Fr::random(rng).into_repr())
->>>>>>> 346d5405
             .collect::<Vec<_>>(),
     );
     let g = Arc::new(
         (0..SAMPLES)
-<<<<<<< HEAD
-            .map(|_| <Bls12 as Engine>::G1::rand(rng).into_affine())
-=======
             .map(|_| <Bls12 as Engine>::G1::random(rng).into_affine())
->>>>>>> 346d5405
             .collect::<Vec<_>>(),
     );
 
@@ -374,72 +343,119 @@
 
     let pool = Worker::new();
 
-<<<<<<< HEAD
-    let fast = multiexp(&pool, (g, 0), FullDensity, v, &mut None).wait().unwrap();
-=======
     let fast = multiexp(&pool, (g, 0), FullDensity, v).wait().unwrap();
->>>>>>> 346d5405
 
     assert_eq!(naive, fast);
 }
 
-
-use std::sync::Mutex;
-lazy_static! {
-    static ref GPU_MULTIEXP_SUPPORTED: Mutex<Option<bool>> = {
-        Mutex::new(None)
-    };
-}
-
-pub fn gpu_multiexp_supported<E>(n: usize) -> gpu::GPUResult<gpu::MultiexpKernel<E>> where E: Engine {
-    const TEST_SIZE : u32 = 1024;
-    const MAX_CHUNK_SIZE : usize = 8388608;
+lazy_static::lazy_static! {
+    static ref GPU_MULTIEXP_SUPPORTED: Mutex<Option<bool>> = { Mutex::new(None) };
+}
+
+pub fn gpu_multiexp_supported<E>(n: usize) -> gpu::GPUResult<gpu::MultiexpKernel<E>>
+where
+    E: paired::Engine,
+{
+    const TEST_SIZE: u32 = 1024;
+    const MAX_CHUNK_SIZE: usize = 8388608;
     let chunk_size = std::cmp::min(MAX_CHUNK_SIZE, n);
-    use rand::Rand;
     let pool = Worker::new();
     let rng = &mut rand::thread_rng();
     let mut kern = Some(gpu::MultiexpKernel::<E>::create(chunk_size)?);
     let res = {
         let mut supported = GPU_MULTIEXP_SUPPORTED.lock().unwrap();
-        if let Some(res) = *supported { res }
-        else {
-            let bases_g1 = Arc::new((0..TEST_SIZE).map(|_| E::G1::rand(rng).into_affine()).collect::<Vec<_>>());
-            let bases_g2 = Arc::new((0..TEST_SIZE).map(|_| E::G2::rand(rng).into_affine()).collect::<Vec<_>>());
-            let exps = Arc::new((0..TEST_SIZE).map(|_| E::Fr::rand(rng).into_repr()).collect::<Vec<_>>());
-            let gpu_g1 = multiexp(&pool, (bases_g1.clone(), 0), FullDensity, exps.clone(), &mut kern).wait().unwrap();
-            let cpu_g1 = multiexp(&pool, (bases_g1.clone(), 0), FullDensity, exps.clone(), &mut None).wait().unwrap();
-            let gpu_g2 = multiexp(&pool, (bases_g2.clone(), 0), FullDensity, exps.clone(), &mut kern).wait().unwrap();
-            let cpu_g2 = multiexp(&pool, (bases_g2.clone(), 0), FullDensity, exps.clone(), &mut None).wait().unwrap();
+        if let Some(res) = *supported {
+            res
+        } else {
+            let bases_g1 = Arc::new(
+                (0..TEST_SIZE)
+                    .map(|_| E::G1::random(rng).into_affine())
+                    .collect::<Vec<_>>(),
+            );
+            let bases_g2 = Arc::new(
+                (0..TEST_SIZE)
+                    .map(|_| E::G2::random(rng).into_affine())
+                    .collect::<Vec<_>>(),
+            );
+            let exps = Arc::new(
+                (0..TEST_SIZE)
+                    .map(|_| E::Fr::random(rng).into_repr())
+                    .collect::<Vec<_>>(),
+            );
+            let gpu_g1 = multiexp(
+                &pool,
+                (bases_g1.clone(), 0),
+                FullDensity,
+                exps.clone(),
+                &mut kern,
+            )
+            .wait()
+            .unwrap();
+            let cpu_g1 = multiexp(
+                &pool,
+                (bases_g1.clone(), 0),
+                FullDensity,
+                exps.clone(),
+                &mut None,
+            )
+            .wait()
+            .unwrap();
+            let gpu_g2 = multiexp(
+                &pool,
+                (bases_g2.clone(), 0),
+                FullDensity,
+                exps.clone(),
+                &mut kern,
+            )
+            .wait()
+            .unwrap();
+            let cpu_g2 = multiexp(
+                &pool,
+                (bases_g2.clone(), 0),
+                FullDensity,
+                exps.clone(),
+                &mut None,
+            )
+            .wait()
+            .unwrap();
             let res = cpu_g1 == gpu_g1 && cpu_g2 == gpu_g2;
             *supported = Some(res);
             res
         }
     };
-    if res { Ok(kern.unwrap()) }
-    else { Err(gpu::GPUError {msg: "GPU Multiexp not supported!".to_string()} ) }
+    if res {
+        Ok(kern.unwrap())
+    } else {
+        Err(gpu::GPUError {
+            msg: "GPU Multiexp not supported!".to_string(),
+        })
+    }
 }
 
 #[cfg(feature = "gpu-test")]
 #[test]
 pub fn gpu_multiexp_consistency() {
-    use std::time::Instant;
     use paired::bls12_381::Bls12;
     use rand::{self, Rand};
+    use std::time::Instant;
 
     const CHUNK_SIZE: usize = 1048576;
     const MAX_LOG_D: usize = 20;
     const START_LOG_D: usize = 10;
     let mut kern = gpu::MultiexpKernel::<Bls12>::create(CHUNK_SIZE).ok();
-    if kern.is_none() { panic!("Cannot initialize kernel!"); }
+    if kern.is_none() {
+        panic!("Cannot initialize kernel!");
+    }
     let pool = Worker::new();
 
     let rng = &mut rand::thread_rng();
 
-    let mut bases =
-        (0..(1 << 10))
-            .map(|_| <Bls12 as Engine>::G1::rand(rng).into_affine())
-            .collect::<Vec<_>>();
-    for _ in 10..START_LOG_D { bases = [bases.clone(), bases.clone()].concat(); }
+    let mut bases = (0..(1 << 10))
+        .map(|_| <Bls12 as Engine>::G1::rand(rng).into_affine())
+        .collect::<Vec<_>>();
+    for _ in 10..START_LOG_D {
+        bases = [bases.clone(), bases.clone()].concat();
+    }
 
     for log_d in START_LOG_D..(MAX_LOG_D + 1) {
         let g = Arc::new(bases.clone());
@@ -454,12 +470,16 @@
         );
 
         let mut now = Instant::now();
-        let gpu = multiexp(&pool, (g.clone(), 0), FullDensity, v.clone(), &mut kern).wait().unwrap();
+        let gpu = multiexp(&pool, (g.clone(), 0), FullDensity, v.clone(), &mut kern)
+            .wait()
+            .unwrap();
         let gpu_dur = now.elapsed().as_secs() * 1000 as u64 + now.elapsed().subsec_millis() as u64;
         println!("GPU took {}ms.", gpu_dur);
 
         now = Instant::now();
-        let cpu = multiexp(&pool, (g.clone(), 0), FullDensity, v.clone(), &mut None).wait().unwrap();
+        let cpu = multiexp(&pool, (g.clone(), 0), FullDensity, v.clone(), &mut None)
+            .wait()
+            .unwrap();
         let cpu_dur = now.elapsed().as_secs() * 1000 as u64 + now.elapsed().subsec_millis() as u64;
         println!("CPU took {}ms.", cpu_dur);
 
