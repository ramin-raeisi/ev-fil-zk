--- conflicted
+++ resolved
@@ -63,25 +63,7 @@
             elements / *NUM_CPUS
         };
 
-<<<<<<< HEAD
-        THREAD_POOL.scope(move |scope| f(scope, chunk_size))
-=======
-        THREAD_POOL.scoped(|scope| f(scope, chunk_size))
-    }
-
-    /// Executes the passed in function, and returns the result once it is finished.
-    pub fn scoped<'a, F, R>(&self, f: F) -> R
-    where
-        F: FnOnce(&yastl::Scope<'a>) -> R,
-    {
-        let (sender, receiver) = bounded(1);
-        THREAD_POOL.scoped(|s| {
-            let res = f(s);
-            sender.send(res).unwrap();
-        });
-
-        receiver.recv().unwrap()
->>>>>>> 88bf7a57
+        THREAD_POOL.scoped(move |scope| f(scope, chunk_size))
     }
 }
 
