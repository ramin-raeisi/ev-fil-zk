--- conflicted
+++ resolved
@@ -7,13 +7,9 @@
 typedef struct {
   FIELD x;
   FIELD y;
-<<<<<<< HEAD
-  bool inf;
-=======
   #ifndef BLSTRS
     bool inf;
   #endif
->>>>>>> 956977a1
   #if FIELD_LIMB_BITS == 32
     uint _padding;
   #endif
@@ -55,17 +51,11 @@
 
 // http://www.hyperelliptic.org/EFD/g1p/auto-shortw-jacobian-0.html#addition-madd-2007-bl
 POINT_projective POINT_add_mixed(POINT_projective a, POINT_affine b) {
-<<<<<<< HEAD
-  if(b.inf) {
-      return a;
-  }
-=======
   #ifndef BLSTRS
     if(b.inf) {
         return a;
     }
   #endif
->>>>>>> 956977a1
 
   const FIELD local_zero = FIELD_ZERO;
   if(FIELD_eq(a.z, local_zero)) {
