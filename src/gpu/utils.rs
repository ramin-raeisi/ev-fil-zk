use log::{info, warn, error};
use rust_gpu_tools::*;
use std::collections::HashMap;
use std::env;
use super::super::settings;

lazy_static::lazy_static! {
    static ref CORE_COUNTS: HashMap<String, (usize, usize)> = {
        let mut core_counts : HashMap<String, (usize, usize)> = vec![
            // AMD
            ("gfx1010".to_string(), (2560, 0)),
            // This value was chosen to give (approximately) empirically best performance for a Radeon Pro VII.
            ("gfx906".to_string(), (7400, 0)),

            // NVIDIA
<<<<<<< HEAD
            ("Quadro RTX 6000".to_string(), (4608, 0)),

            ("TITAN RTX".to_string(), (4608, 0)),

            ("RTX A6000".to_string(), (10752, 134217728)),
            ("Tesla V100".to_string(), (5120, 67108864)),
            ("Tesla V100S".to_string(), (5120, 67108864)),
            ("Tesla P100".to_string(), (3584, 0)),
            ("Tesla T4".to_string(), (2560, 0)),
            ("Quadro M5000".to_string(), (2048, 0)),

            ("GeForce RTX 3060".to_string(), (3840, 0)),
            ("GeForce RTX 3060 Ti".to_string(), (4864, 0)),
            ("GeForce RTX 3070".to_string(), (5888, 0)),
            ("GeForce RTX 3070 16GB".to_string(), (5888, 0)),
            ("GeForce RTX 3080".to_string(), (8704, 33554466)),
            ("GeForce RTX 3080 20GB".to_string(), (8704, 0)),
            ("GeForce RTX 3090".to_string(), (10496, 67108864)),

            ("GeForce RTX 2080 Ti".to_string(), (4352, 0)),
            ("GeForce RTX 2080 SUPER".to_string(), (3072, 0)),
            ("GeForce RTX 2080".to_string(), (2944, 0)),
            ("GeForce RTX 2070 SUPER".to_string(), (2560, 0)),

            ("GeForce GTX 1080 Ti".to_string(), (3584, 0)),
            ("GeForce GTX 1080".to_string(), (2560, 0)),
            ("GeForce GTX 2060".to_string(), (1920, 0)),
            ("GeForce GTX 1660 Ti".to_string(), (1536, 0)),
            ("GeForce GTX 1060".to_string(), (1280, 0)),
            ("GeForce GTX 1650 SUPER".to_string(), (1280, 0)),
            ("GeForce GTX 1650".to_string(), (896, 0)),
=======
            ("Quadro RTX 6000".to_string(), 4608),
            ("Quadro RTX A6000".to_string(), 10752),

            ("TITAN RTX".to_string(), 4608),

            ("Tesla V100".to_string(), 5120),
            ("Tesla P100".to_string(), 3584),
            ("Tesla T4".to_string(), 2560),
            ("Quadro M5000".to_string(), 2048),

            ("GeForce RTX 3090".to_string(), 10496),
            ("GeForce RTX 3080".to_string(), 8704),
            ("GeForce RTX 3070".to_string(), 5888),

            ("GeForce RTX 2080 Ti".to_string(), 4352),
            ("GeForce RTX 2080 SUPER".to_string(), 3072),
            ("GeForce RTX 2080".to_string(), 2944),
            ("GeForce RTX 2070 SUPER".to_string(), 2560),

            ("GeForce GTX 1080 Ti".to_string(), 3584),
            ("GeForce GTX 1080".to_string(), 2560),
            ("GeForce GTX 2060".to_string(), 1920),
            ("GeForce GTX 1660 Ti".to_string(), 1536),
            ("GeForce GTX 1060".to_string(), 1280),
            ("GeForce GTX 1650 SUPER".to_string(), 1280),
            ("GeForce GTX 1650".to_string(), 896),
>>>>>>> c0637416
        ].into_iter().collect();

        match env::var("FIL_ZK_CUSTOM_GPU").and_then(|var| {
            for card in var.split(",") {
                let splitted = card.split(":").collect::<Vec<_>>();
                if splitted.len() != 2 { panic!("Invalid FIL_ZK_CUSTOM_GPU!"); }
                let name = splitted[0].trim().to_string();
                let cores : usize = splitted[1].trim().parse().expect("Invalid FIL_ZK_CUSTOM_GPU!");
                info!("Adding \"{}\" to GPU list with {} CUDA cores.", name, cores);
                core_counts.insert(name, (cores, 0));
            }
            Ok(())
        }) { Err(_) => { }, Ok(_) => { } }

        core_counts
    };

    static ref CONST_SETTINGS: HashMap<String, (usize, (usize, usize))> = {
        let const_settings : HashMap<String, (usize, (usize, usize))> = vec![
            ("Tesla V100S".to_string(), (67108864, (12, 10))),

            //("GeForce RTX 3080".to_string(), (33554466, (11, 8))),
            ("GeForce RTX 3090".to_string(), (67108864, (12, 10))),
        ].into_iter().collect();

        const_settings
    };
}

const DEFAULT_CORE_COUNT: usize = 2560;
//const WORK_SIZE_MULTIPLIER: usize = 2;

pub fn best_work_size(d: &opencl::Device, over_g2: bool) -> usize {
    let work_size_multiplier: f64 = std::env::var("FIL_ZK_WORK_SIZE_MULTIPLIER")
        .and_then(|v| match v.parse() {
            Ok(val) => Ok(val),
            Err(_) => {
                error!("Invalid FIL_ZK_WORK_SIZE_MULTIPLIER! Defaulting to {}", settings::FILSETTINGS.lock().unwrap().work_size_multiplier);
                Ok(settings::FILSETTINGS.lock().unwrap().work_size_multiplier)
            }
        })
        .unwrap_or(settings::FILSETTINGS.lock().unwrap().work_size_multiplier);

    // points from G2 have bigger size
    if over_g2 {
        return (get_core_count(d) as f64 * work_size_multiplier) as usize;
    }
    // (g2_size + exp_size) / (g1_size + exp_size) = 1.75
    // ((get_core_count(d) as f64) * (work_size_multiplier as f64) * 1.85f64) as usize

    (get_core_count(d) as f64 * work_size_multiplier * 2f64) as usize
}

pub fn try_get_chunk_size(d: &opencl::Device) -> usize {
    get_params(d).0
}

pub fn try_get_window_size(d: &opencl::Device, over_g2: bool) -> usize {
    if over_g2 {
        return get_params(d).1.1;
    }

    get_params(d).1.0
}

fn get_params(d: &opencl::Device) -> (usize, (usize, usize)) {
    let name = d.name();
    match CONST_SETTINGS.get(&name[..]) {
        Some(&params) => params,
        None => {
            (0, (0, 0))
        }
    } 
}

pub fn get_core_count(d: &opencl::Device) -> usize {
    let name = d.name();
    match CORE_COUNTS.get(&name[..]) {
        Some(&cores) => cores.0,
        None => {
            warn!(
                "Number of CUDA cores for your device ({}) is unknown! Best performance is \
                 only achieved when the number of CUDA cores is known! You can find the \
                 instructions on how to support custom GPUs here: \
                 https://lotu.sh/en+hardware-mining",
                name
            );
            DEFAULT_CORE_COUNT
        }
    }
<<<<<<< HEAD
=======
}

pub fn dump_device_list() {
    for d in opencl::Device::all() {
        info!("Device: {:?}", d);
    }
}

#[cfg(feature = "gpu")]
#[test]
pub fn test_list_devices() {
    let _ = env_logger::try_init();
    dump_device_list();
>>>>>>> c0637416
}<|MERGE_RESOLUTION|>--- conflicted
+++ resolved
@@ -13,7 +13,6 @@
             ("gfx906".to_string(), (7400, 0)),
 
             // NVIDIA
-<<<<<<< HEAD
             ("Quadro RTX 6000".to_string(), (4608, 0)),
 
             ("TITAN RTX".to_string(), (4608, 0)),
@@ -45,34 +44,6 @@
             ("GeForce GTX 1060".to_string(), (1280, 0)),
             ("GeForce GTX 1650 SUPER".to_string(), (1280, 0)),
             ("GeForce GTX 1650".to_string(), (896, 0)),
-=======
-            ("Quadro RTX 6000".to_string(), 4608),
-            ("Quadro RTX A6000".to_string(), 10752),
-
-            ("TITAN RTX".to_string(), 4608),
-
-            ("Tesla V100".to_string(), 5120),
-            ("Tesla P100".to_string(), 3584),
-            ("Tesla T4".to_string(), 2560),
-            ("Quadro M5000".to_string(), 2048),
-
-            ("GeForce RTX 3090".to_string(), 10496),
-            ("GeForce RTX 3080".to_string(), 8704),
-            ("GeForce RTX 3070".to_string(), 5888),
-
-            ("GeForce RTX 2080 Ti".to_string(), 4352),
-            ("GeForce RTX 2080 SUPER".to_string(), 3072),
-            ("GeForce RTX 2080".to_string(), 2944),
-            ("GeForce RTX 2070 SUPER".to_string(), 2560),
-
-            ("GeForce GTX 1080 Ti".to_string(), 3584),
-            ("GeForce GTX 1080".to_string(), 2560),
-            ("GeForce GTX 2060".to_string(), 1920),
-            ("GeForce GTX 1660 Ti".to_string(), 1536),
-            ("GeForce GTX 1060".to_string(), 1280),
-            ("GeForce GTX 1650 SUPER".to_string(), 1280),
-            ("GeForce GTX 1650".to_string(), 896),
->>>>>>> c0637416
         ].into_iter().collect();
 
         match env::var("FIL_ZK_CUSTOM_GPU").and_then(|var| {
@@ -163,20 +134,4 @@
             DEFAULT_CORE_COUNT
         }
     }
-<<<<<<< HEAD
-=======
-}
-
-pub fn dump_device_list() {
-    for d in opencl::Device::all() {
-        info!("Device: {:?}", d);
-    }
-}
-
-#[cfg(feature = "gpu")]
-#[test]
-pub fn test_list_devices() {
-    let _ = env_logger::try_init();
-    dump_device_list();
->>>>>>> c0637416
 }